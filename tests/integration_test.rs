use std::io;
use std::io::Write;
use std::process::{Child, Command, Stdio};
use std::sync::{Arc, Mutex};
use std::time::Duration;

use crossbeam_channel::bounded;

use lightswitch::collector::{AggregatorCollector, Collector};
use lightswitch::profile::symbolize_profile;
use lightswitch::profiler::SymbolizedAggregatedProfile;
use lightswitch::profiler::{Profiler, ProfilerConfig};

/// Find the `nix` binary either in the $PATH or in the below hardcoded location.
fn nix_bin() -> String {
    for path in ["nix", "/nix/var/nix/profiles/default/bin/nix"] {
        if Command::new(path).arg("--help").output().is_ok() {
            return path.into();
        }
    }

    panic!("`nix` could not be found in $PATH or /nix/var/nix/profiles/default/bin/nix");
}

/// Builds the given test program and writes the resulting binaries under `target/nix` to prevent
/// clobbering artifacts from manual builds.
fn build_test_binary(target: &str) {
    let output = Command::new(nix_bin())
        .args([
            "build",
            &format!("./tests/testprogs#{}", target),
            "--out-link",
            "target/nix",
        ])
        .output()
        .expect("failed to execute process");

    if !output.status.success() {
        io::stdout().write_all(&output.stdout).unwrap();
        io::stderr().write_all(&output.stderr).unwrap();
        panic!("process exited with an error");
    }
}

struct TestProcess {
    child: Child,
}

/// Runs a test program and terminates it when the scope exits.
impl TestProcess {
    fn new(target: &str) -> Self {
        Self {
            child: Command::new(format!("./target/nix/bin/{}", target))
                .stdout(Stdio::null())
                .stderr(Stdio::null())
                .spawn()
                .unwrap(),
        }
    }

    fn pid(&self) -> i32 {
        self.child.id() as i32
    }
}

impl Drop for TestProcess {
    fn drop(&mut self) {
        self.child.kill().unwrap();
    }
}

fn assert_any_stack_contains(
    symbolized_profile: &SymbolizedAggregatedProfile,
    expected_stack: &[&str],
) -> bool {
    for sample in symbolized_profile {
        let stack_string = sample
            .ustack
            .iter()
            .map(|e| e.name.clone())
            .collect::<Vec<_>>()
            .join("::");

        if stack_string.contains(&expected_stack.join("::")) {
            return true;
        }
    }

    false
}

#[test]
fn test_integration() {
    let bpf_test_debug = std::env::var("TEST_DEBUG_BPF").is_ok();

    build_test_binary("cpp-progs");
    let cpp_proc = TestProcess::new("main_cpp_clang_O1");

    let collector = Arc::new(Mutex::new(
        Box::new(AggregatorCollector::new()) as Box<dyn Collector + Send>
    ));
<<<<<<< HEAD

    let profiler_config = ProfilerConfig {
        libbpf_debug: bpf_test_debug,     // changed from default
        bpf_logging: bpf_test_debug,      // changed from default
        duration: Duration::from_secs(5), // changed from default
        sample_freq: 999,                 // changed from default
        perf_buffer_bytes: 512 * 1024,
        mapsize_info: false,
        mapsize_stacks: 100000,
        mapsize_aggregated_stacks: 10000,
        mapsize_unwind_info_chunks: 5000,
        mapsize_unwind_tables: 65,
        mapsize_rate_limits: 5000,
    };
    let mut p = Profiler::new(profiler_config);
=======
    let (_stop_signal_send, stop_signal_receive) = bounded(1);
    let mut p = Profiler::new(
        bpf_test_debug,
        bpf_test_debug,
        Duration::from_secs(5),
        999,
        stop_signal_receive,
    );
>>>>>>> abf0b120
    p.profile_pids(vec![cpp_proc.pid()]);
    p.run(collector.clone());
    let collector = collector.lock().unwrap();
    let (raw_profile, procs, objs) = collector.finish();
    let symbolized_profile = symbolize_profile(&raw_profile, procs, objs);

    assert!(assert_any_stack_contains(
        &symbolized_profile,
        &[
            "top2()",
            "c2()",
            "b2()",
            "a2()",
            "main",
            "__libc_start_call_main",
        ],
    ));
}<|MERGE_RESOLUTION|>--- conflicted
+++ resolved
@@ -99,7 +99,6 @@
     let collector = Arc::new(Mutex::new(
         Box::new(AggregatorCollector::new()) as Box<dyn Collector + Send>
     ));
-<<<<<<< HEAD
 
     let profiler_config = ProfilerConfig {
         libbpf_debug: bpf_test_debug,     // changed from default
@@ -114,17 +113,8 @@
         mapsize_unwind_tables: 65,
         mapsize_rate_limits: 5000,
     };
-    let mut p = Profiler::new(profiler_config);
-=======
     let (_stop_signal_send, stop_signal_receive) = bounded(1);
-    let mut p = Profiler::new(
-        bpf_test_debug,
-        bpf_test_debug,
-        Duration::from_secs(5),
-        999,
-        stop_signal_receive,
-    );
->>>>>>> abf0b120
+    let mut p = Profiler::new(profiler_config, stop_signal_receive);
     p.profile_pids(vec![cpp_proc.pid()]);
     p.run(collector.clone());
     let collector = collector.lock().unwrap();
