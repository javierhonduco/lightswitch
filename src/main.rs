--- conflicted
+++ resolved
@@ -373,6 +373,10 @@
                         "Flamegraph profile successfully written to {}",
                         profile_path.to_string_lossy()
                     );
+                    eprintln!(
+                        "Flamegraph profile successfully written to {}",
+                        profile_path.to_string_lossy()
+                    );
                 }
                 Err(e) => {
                     error!("Failed generate flamegraph: {:?}", e);
@@ -384,16 +388,16 @@
             let proto = to_pprof(profile, procs, objs, &metadata_provider);
             proto.validate().unwrap();
             proto.profile().encode(&mut buffer).unwrap();
-<<<<<<< HEAD
-            let profile_path = args.profile_name.unwrap_or_else(|| "profile.pb".into());
-=======
             let profile_name = args.profile_name.unwrap_or_else(|| "profile.pb".into());
             let profile_path = profile_path.join(profile_name);
->>>>>>> c90b46e0
             let mut pprof_file = File::create(&profile_path).unwrap();
 
             match pprof_file.write_all(&buffer) {
                 Ok(_) => {
+                    eprintln!(
+                        "Pprof profile successfully written to {}",
+                        profile_path.to_string_lossy()
+                    );
                     eprintln!(
                         "Pprof profile successfully written to {}",
                         profile_path.to_string_lossy()
