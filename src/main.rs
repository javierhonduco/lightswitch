use core::str;
use std::error::Error;
use std::fs::File;
use std::io::IsTerminal;
use std::io::Write;
use std::ops::RangeInclusive;
use std::panic;
use std::path::PathBuf;
use std::sync::{Arc, Mutex};
use std::time::Duration;

use clap::Parser;
use crossbeam_channel::bounded;
use inferno::flamegraph;
use lightswitch::collector::{AggregatorCollector, Collector, NullCollector, StreamingCollector};
use lightswitch_metadata_provider::metadata_provider::GlobalMetadataProvider;
use nix::unistd::Uid;
use primal::is_prime;
use prost::Message;
use tracing::{error, info, Level};
use tracing_subscriber::fmt::format::FmtSpan;
use tracing_subscriber::FmtSubscriber;

use lightswitch_capabilities::system_info::SystemInfo;
use lightswitch_metadata_provider::metadata_provider::ThreadSafeGlobalMetadataProvider;

use lightswitch::object::ObjectFile;
use lightswitch::profile::symbolize_profile;
use lightswitch::profile::{fold_profile, to_pprof};
use lightswitch::profiler::{Profiler, ProfilerConfig};
use lightswitch::unwind_info::in_memory_unwind_info;
use lightswitch::unwind_info::remove_redundant;
use lightswitch::unwind_info::remove_unnecesary_markers;
use lightswitch::unwind_info::UnwindInfoBuilder;

const SAMPLE_FREQ_RANGE: RangeInclusive<usize> = 1..=1009;
const PPROF_INGEST_URL: &str = "http://localhost:4567/pprof/new";

fn parse_duration(arg: &str) -> Result<Duration, std::num::ParseIntError> {
    let seconds = arg.parse()?;
    Ok(Duration::from_secs(seconds))
}

fn sample_freq_in_range(s: &str) -> Result<u16, String> {
    let sample_freq: usize = s
        .parse()
        .map_err(|_| format!("`{s}' isn't a valid frequency"))?;
    if !SAMPLE_FREQ_RANGE.contains(&sample_freq) {
        return Err(format!(
            "sample frequency not in allowed range {}-{}",
            SAMPLE_FREQ_RANGE.start(),
            SAMPLE_FREQ_RANGE.end()
        ));
    }
    if !is_prime(sample_freq.try_into().unwrap()) {
        let ba_result = primes_before_after(sample_freq);
        match ba_result {
            Ok((prime_before, prime_after)) => {
                return Err(format!(
                    "Sample frequency {} is not prime - use {} (before) or {} (after) instead",
                    sample_freq, prime_before, prime_after
                ));
            }
            Err(_) => println!("primes_before_after should not have failed"),
        }
    }
    Ok(sample_freq as u16)
}

// Clap value_parser() in the form of: Fn(&str) -> Result<T,E>
// Convert a &str into a usize, if possible, and return the result if it's a
// power of 2, otherwise Error
fn value_is_power_of_two(s: &str) -> Result<usize, String> {
    let value: usize = s
        .parse()
        .map_err(|_| format!("`{s}' isn't a valid usize"))?;
    // Now we have a value, test whether it's a power of 2
    if value.is_power_of_two() {
        Ok(value)
    } else {
        Err(format!("{} is not a power of 2", value))
    }
}

/// Given a non-prime unsigned int, return the prime number that precedes it
/// as well as the prime that succeeds it
fn primes_before_after(non_prime: usize) -> Result<(usize, usize), String> {
    // If a prime number passed in, return Err
    if is_prime(non_prime.try_into().unwrap()) {
        return Err(format!("{} IS prime", non_prime));
    }
    // What is the count (not value) of the prime just before our non_prime?
    let n_before: usize = primal::StreamingSieve::prime_pi(non_prime);
    // And the count of the prime just after our non_prime?
    let n_after: usize = n_before + 1;
    let before = primal::StreamingSieve::nth_prime(n_before);
    let after = primal::StreamingSieve::nth_prime(n_after);
    Ok((before, after))
}

#[derive(clap::ValueEnum, Debug, Clone, Default)]
enum LoggingLevel {
    Trace,
    Debug,
    #[default]
    Info,
    Warn,
    Error,
}

#[derive(clap::ValueEnum, Debug, Clone, Default)]
enum ProfileFormat {
    None,
    #[default]
    FlameGraph,
    Pprof,
}

#[derive(PartialEq, clap::ValueEnum, Debug, Clone, Default)]
enum ProfileSender {
    /// Discard the profile. Used for kernel tests.
    None,
    #[default]
    LocalDisk,
    Remote,
}

#[derive(PartialEq, clap::ValueEnum, Debug, Clone, Default)]
enum Symbolizer {
    #[default]
    Local,
    None,
}

#[derive(Parser, Debug)]
struct Cli {
    /// Specific PIDs to profile
    #[arg(long)]
    pids: Vec<i32>,
    /// Specific TIDs to profile (these can be outside the PIDs selected above)
    #[arg(long)]
    tids: Vec<i32>,
    /// Show unwind info for given binary
    #[arg(long, value_name = "PATH_TO_BINARY",
        conflicts_with_all = ["pids", "tids", "show_info", "duration", "sample_freq", "profile_name"]
    )]
    show_unwind_info: Option<String>,
    /// Show build ID for given binary
    #[arg(long, value_name = "PATH_TO_BINARY",
        conflicts_with_all = ["pids", "tids", "duration",
            "sample_freq", "profile_name"]
    )]
    show_info: Option<String>,
    /// How long this agent will run in seconds
    #[arg(short='D', long, default_value = Duration::MAX.as_secs().to_string(),
        value_parser = parse_duration)]
    duration: Duration,
    /// Enable libbpf logs. This includes the BPF verifier output
    #[arg(long)]
    libbpf_logs: bool,
    /// Enable BPF programs logging
    #[arg(long)]
    bpf_logging: bool,
    /// Set lightswitch's logging level
    #[arg(long, default_value_t, value_enum)]
    logging: LoggingLevel,
    // Verification for this option guarantees the only possible selections
    // are prime numbers up to and including 1001
    /// Per-CPU Sampling Frequency in Hz
    #[arg(long, default_value_t = 19, value_name = "SAMPLE_FREQ_IN_HZ",
      value_parser = sample_freq_in_range,
    )]
    sample_freq: u16,
    /// Output file for Flame Graph in SVG format
    #[arg(long, default_value_t, value_enum)]
    profile_format: ProfileFormat,
    /// Path for the generated profile.
    #[arg(long)]
    profile_path: Option<PathBuf>,
    /// Name for the generated profile.
    #[arg(long)]
    profile_name: Option<PathBuf>,
    /// Where to write the profile.
    #[arg(long, default_value_t, value_enum)]
    sender: ProfileSender,
    // Buffer Sizes with defaults
    #[arg(long, default_value_t = 512 * 1024, value_name = "PERF_BUFFER_BYTES",
          help="Size of each profiler perf buffer, in bytes (must be a power of 2)",
          value_parser = value_is_power_of_two)]
    perf_buffer_bytes: usize,
    // Print out info on eBPF map sizes
    #[arg(long, help = "Print eBPF map sizes after creation")]
    mapsize_info: bool,
    // eBPF map stacks
    #[arg(
        long,
        default_value_t = 100000,
        help = "max number of individual \
        stacks to capture before aggregation"
    )]
    mapsize_stacks: u32,
    // eBPF map aggregated_stacks
    #[arg(
        long,
        default_value_t = 10000,
        help = "Derived from constant MAX_AGGREGATED_STACKS_ENTRIES - max \
                number of unique stacks after aggregation"
    )]
    mapsize_aggregated_stacks: u32,
    // eBPF map unwind_info_chunks
    #[arg(
        long,
        default_value_t = 5000,
        help = "max number of chunks allowed inside a shard"
    )]
    mapsize_rate_limits: u32,
    // Exclude myself from profiling
    #[arg(long, help = "Do not profile the profiler (myself)")]
    exclude_self: bool,
    #[arg(long, default_value_t, value_enum)]
    symbolizer: Symbolizer,
}

/// Exit the main thread if any thread panics. We prefer this behaviour because pretty much every
/// thread is load bearing for the correct functioning.
fn panic_thread_hook() {
    let orig_hook = panic::take_hook();
    panic::set_hook(Box::new(move |panic_info| {
        orig_hook(panic_info);
        std::process::exit(1);
    }));
}

fn main() -> Result<(), Box<dyn Error>> {
    panic_thread_hook();

    let args = Cli::parse();

    if let Some(path) = args.show_unwind_info {
        let mut unwind_info = in_memory_unwind_info(&path).unwrap();
        remove_unnecesary_markers(&mut unwind_info);
        remove_redundant(&mut unwind_info);

        for compact_row in unwind_info {
            let pc = compact_row.pc;
            let cfa_type = compact_row.cfa_type;
            let rbp_type = compact_row.rbp_type;
            let cfa_offset = compact_row.cfa_offset;
            let rbp_offset = compact_row.rbp_offset;
            println!(
                "pc: {:x} cfa_type: {:<2} rbp_type: {:<2} cfa_offset: {:<4} rbp_offset: {:<4}",
                pc, cfa_type, rbp_type, cfa_offset, rbp_offset
            );
        }
        return Ok(());
    }

    let subscriber = FmtSubscriber::builder()
        .with_max_level(match args.logging {
            LoggingLevel::Trace => Level::TRACE,
            LoggingLevel::Debug => Level::DEBUG,
            LoggingLevel::Info => Level::INFO,
            LoggingLevel::Warn => Level::WARN,
            LoggingLevel::Error => Level::ERROR,
        })
        .with_span_events(FmtSpan::ENTER | FmtSpan::CLOSE)
        .with_ansi(std::io::stdout().is_terminal())
        .finish();

    tracing::subscriber::set_global_default(subscriber).expect("setting default subscriber failed");

    if let Some(path) = args.show_info {
        let objet_file = ObjectFile::new(&PathBuf::from(path.clone())).unwrap();
        println!("build id {:?}", objet_file.build_id());
        let unwind_info: Result<UnwindInfoBuilder<'_>, anyhow::Error> =
            UnwindInfoBuilder::with_callback(&path, |_| {});
        println!("unwind info {:?}", unwind_info.unwrap().process());

        return Ok(());
    }

    if !Uid::current().is_root() {
        error!("root permissions are required to run lightswitch");
        std::process::exit(1);
    }

    let system_info = SystemInfo::new();
    match system_info {
        Ok(system_info) => {
            info!("system_info = {:?}", system_info);
            if !system_info.has_minimal_requirements() {
                error!("Some start up requirements could not be met!");
                std::process::exit(1);
            }
        }
        Err(_) => {
            error!("Failed to detect system info!");
            std::process::exit(1)
        }
    }

    let metadata_provider: ThreadSafeGlobalMetadataProvider =
        Arc::new(Mutex::new(GlobalMetadataProvider::default()));

    let collector = Arc::new(Mutex::new(match args.sender {
        ProfileSender::None => Box::new(NullCollector::new()) as Box<dyn Collector + Send>,
        ProfileSender::LocalDisk => {
            Box::new(AggregatorCollector::new()) as Box<dyn Collector + Send>
        }
        ProfileSender::Remote => Box::new(StreamingCollector::new(
            args.symbolizer == Symbolizer::Local,
            PPROF_INGEST_URL,
            metadata_provider.clone(),
        )) as Box<dyn Collector + Send>,
    }));

    let profiler_config = ProfilerConfig {
        // NOTE the difference in this arg name from the actual config name
        libbpf_debug: args.libbpf_logs,
        bpf_logging: args.bpf_logging,
        duration: args.duration,
        sample_freq: args.sample_freq,
        perf_buffer_bytes: args.perf_buffer_bytes,
        mapsize_info: args.mapsize_info,
        mapsize_stacks: args.mapsize_stacks,
        mapsize_aggregated_stacks: args.mapsize_aggregated_stacks,
        mapsize_rate_limits: args.mapsize_rate_limits,
        exclude_self: args.exclude_self,
        ..Default::default()
    };

    let (stop_signal_sender, stop_signal_receive) = bounded(1);

    ctrlc::set_handler(move || {
        info!("received Ctrl+C, stopping...");
        let _ = stop_signal_sender.send(());
    })
    .expect("Error setting Ctrl-C handler");

    let mut p: Profiler<'_> = Profiler::new(profiler_config, stop_signal_receive);
    p.profile_pids(args.pids);
    p.run(collector.clone());

    let collector = collector.lock().unwrap();
    let (mut profile, procs, objs) = collector.finish();

    // If we need to send the profile to the backend there's nothing else to do.
    match args.sender {
        ProfileSender::Remote | ProfileSender::None => {
            return Ok(());
        }
        _ => {}
    }

    // Otherwise let's symbolize the profile and write it to disk.
    if args.symbolizer == Symbolizer::Local {
        profile = symbolize_profile(&profile, procs, objs);
    }

    let profile_path = args.profile_path.unwrap_or(PathBuf::from(""));

    match args.profile_format {
        ProfileFormat::FlameGraph => {
            let folded = fold_profile(profile);
            let mut options: flamegraph::Options<'_> = flamegraph::Options::default();
            let data = folded.as_bytes();
<<<<<<< HEAD
            let profile_path = args.profile_name.unwrap_or_else(|| "flame.svg".into());
            let f = File::create(&profile_path).unwrap();
            match flamegraph::from_reader(&mut options, data, f) {
                Ok(_) => {
                    eprintln!("Flamegraph profile successfully written to {}", profile_path.to_string_lossy());
=======
            let profile_name = args.profile_name.unwrap_or_else(|| "flame.svg".into());
            let profile_path = profile_path.join(profile_name);
            let f = File::create(&profile_path).unwrap();
            match flamegraph::from_reader(&mut options, data, f) {
                Ok(_) => {
                    eprintln!(
                        "Flamegraph profile successfully written to {}",
                        profile_path.to_string_lossy()
                    );
>>>>>>> e0cb8923
                }
                Err(e) => {
                    error!("Failed generate flamegraph: {:?}", e);
                }
            }
        }
        ProfileFormat::Pprof => {
            let mut buffer = Vec::new();
            let proto = to_pprof(profile, procs, objs, &metadata_provider);
            proto.validate().unwrap();
            proto.profile().encode(&mut buffer).unwrap();
<<<<<<< HEAD
            let profile_path = args.profile_name.unwrap_or_else(|| "profile.pb".into());
            let mut pprof_file =
                File::create(&profile_path).unwrap();

            match pprof_file.write_all(&buffer) {
                Ok(_) => {
                    eprintln!("Pprof profile successfully written to {}", profile_path.to_string_lossy());
=======
            let profile_name = args.profile_name.unwrap_or_else(|| "profile.pb".into());
            let profile_path = profile_path.join(profile_name);
            let mut pprof_file = File::create(&profile_path).unwrap();

            match pprof_file.write_all(&buffer) {
                Ok(_) => {
                    eprintln!(
                        "Pprof profile successfully written to {}",
                        profile_path.to_string_lossy()
                    );
>>>>>>> e0cb8923
                }
                Err(e) => {
                    error!("Failed generate pprof: {:?}", e);
                }
            }
        }
        ProfileFormat::None => {
            // Do nothing
        }
    }

    Ok(())
}

#[cfg(test)]
mod tests {
    use super::*;
    use assert_cmd::Command;
    use clap::Parser;
    use rand::distributions::{Distribution, Uniform};
    use rstest::{fixture, rstest};
    use std::collections::HashSet;

    #[test]
    fn verify_cli() {
        use clap::CommandFactory;
        Cli::command().debug_assert()
    }

    #[test]
    fn cli_help() {
        let mut cmd = Command::cargo_bin(env!("CARGO_PKG_NAME")).unwrap();

        cmd.arg("--help");
        cmd.assert().success();
        let actual = String::from_utf8(cmd.unwrap().stdout).unwrap();
        insta::assert_yaml_snapshot!(actual, @r#"
        "Usage: lightswitch [OPTIONS]\n\nOptions:\n      --pids <PIDS>\n          Specific PIDs to profile\n\n      --tids <TIDS>\n          Specific TIDs to profile (these can be outside the PIDs selected above)\n\n      --show-unwind-info <PATH_TO_BINARY>\n          Show unwind info for given binary\n\n      --show-info <PATH_TO_BINARY>\n          Show build ID for given binary\n\n  -D, --duration <DURATION>\n          How long this agent will run in seconds\n          \n          [default: 18446744073709551615]\n\n      --libbpf-logs\n          Enable libbpf logs. This includes the BPF verifier output\n\n      --bpf-logging\n          Enable BPF programs logging\n\n      --logging <LOGGING>\n          Set lightswitch's logging level\n          \n          [default: info]\n          [possible values: trace, debug, info, warn, error]\n\n      --sample-freq <SAMPLE_FREQ_IN_HZ>\n          Per-CPU Sampling Frequency in Hz\n          \n          [default: 19]\n\n      --profile-format <PROFILE_FORMAT>\n          Output file for Flame Graph in SVG format\n          \n          [default: flame-graph]\n          [possible values: none, flame-graph, pprof]\n\n      --profile-path <PROFILE_PATH>\n          Path for the generated profile\n\n      --profile-name <PROFILE_NAME>\n          Name for the generated profile\n\n      --sender <SENDER>\n          Where to write the profile\n          \n          [default: local-disk]\n\n          Possible values:\n          - none:       Discard the profile. Used for kernel tests\n          - local-disk\n          - remote\n\n      --perf-buffer-bytes <PERF_BUFFER_BYTES>\n          Size of each profiler perf buffer, in bytes (must be a power of 2)\n          \n          [default: 524288]\n\n      --mapsize-info\n          Print eBPF map sizes after creation\n\n      --mapsize-stacks <MAPSIZE_STACKS>\n          max number of individual stacks to capture before aggregation\n          \n          [default: 100000]\n\n      --mapsize-aggregated-stacks <MAPSIZE_AGGREGATED_STACKS>\n          Derived from constant MAX_AGGREGATED_STACKS_ENTRIES - max number of unique stacks after aggregation\n          \n          [default: 10000]\n\n      --mapsize-rate-limits <MAPSIZE_RATE_LIMITS>\n          max number of chunks allowed inside a shard\n          \n          [default: 5000]\n\n      --exclude-self\n          Do not profile the profiler (myself)\n\n      --symbolizer <SYMBOLIZER>\n          [default: local]\n          [possible values: local, none]\n\n  -h, --help\n          Print help (see a summary with '-h')\n"
        "#);
    }

    #[rstest]
    // The case tuples are: (string frequency to try, error string - if expected )
    // Test a frequency below the range, which is also prime
    // Interestingly, this one panics, and thinks you sent -1, not -101
    #[should_panic]
    #[case::neg101("-101", "sample frequency not in allowed range")]
    #[case::prime_19("19", "")]
    #[case::non_prime_20(
        "20",
        "Sample frequency 20 is not prime - use 19 (before) or 23 (after) instead"
    )]
    #[case::prime_47("47", "")]
    #[case::non_prime_49(
        "49",
        "Sample frequency 49 is not prime - use 47 (before) or 53 (after) instead"
    )]
    #[case::prime_101("101", "")]
    #[case::prime_1009("1009", "")]
    #[case::non_prime_out_of_range1010("1010", "sample frequency not in allowed range")]
    #[case::prime_out_of_range_1013("1013", "sample frequency not in allowed range")]
    #[trace]
    fn sample_freq_successes(#[case] desired_freq: String, #[case] expected_msg: String) {
        let execname = env!("CARGO_PKG_NAME");
        let argname = "--sample-freq";
        let baseargs = vec![execname, argname];

        let mut myargs = baseargs.clone();
        myargs.push(desired_freq.as_str());
        let result = Cli::try_parse_from(myargs.iter());
        match result {
            Ok(config) => {
                // println!("{:?}", config);
                assert_eq!(config.sample_freq, desired_freq.parse::<u16>().unwrap());
            }
            Err(err) => {
                let actual_message = err.to_string();
                // println!("Errored with: {}", actual_message);
                assert!(actual_message.contains(expected_msg.as_str()));
            }
        }
    }

    #[rstest]
    #[case(49, (47,53), "")]
    #[case(97, (0, 0), "97 IS prime")]
    #[case(100, (97,101), "")]
    #[case(398, (397,401), "")]
    #[case(500, (499,503), "")]
    #[case(1000, (997, 1009), "")]
    #[case(1001, (997, 1009), "")]
    #[case(1009, (0, 0), "1009 IS prime")]
    fn test_primes_before_after(
        #[case] non_prime: usize,
        #[case] expected_tuple: (usize, usize),
        #[case] expected_msg: String,
    ) {
        let actual_result = primes_before_after(non_prime);
        match actual_result {
            Ok(tuple) => {
                assert_eq!(tuple.0, expected_tuple.0);
                assert_eq!(tuple.1, expected_tuple.1);
            }
            Err(err) => {
                let actual_message = err.to_string();
                assert!(actual_message.contains(expected_msg.as_str()));
            }
        }
    }

    // Powers of 2 in usize range
    #[fixture]
    fn power_of_two_usize() -> Vec<usize> {
        let mut test_usizes = vec![];
        for shift in 0..63 {
            let val: usize = 2 << shift;
            test_usizes.push(val);
        }
        test_usizes
    }

    // Powers of 2 represented as Strings
    #[fixture]
    fn power_of_two_strings(power_of_two_usize: Vec<usize>) -> Vec<String> {
        let mut test_uint_strings = vec![];
        for val in power_of_two_usize {
            let val_str = val.to_string();
            test_uint_strings.push(val_str);
        }
        test_uint_strings
    }

    // This fixture produces 5 million random results from the range of usize
    // integers that are NOT powers of 2
    #[fixture]
    fn all_but_power_of_two_usize(power_of_two_usize: Vec<usize>) -> Vec<usize> {
        let mut test_usize_set: HashSet<usize> = HashSet::new();
        let mut test_usize_not_p2: Vec<usize> = vec![];
        // usizes that ARE powers of two, for later exclusion
        for val in power_of_two_usize {
            test_usize_set.insert(val);
        }
        // Now, for a random sampling of 500000 integers in the range of usize,
        // excluding any that are known to be powers of 2
        let between = Uniform::from(0..=usize::MAX);
        let mut rng = rand::thread_rng();
        for _ in 0..500000 {
            let usize_int: usize = between.sample(&mut rng);
            if test_usize_set.contains(&usize_int) {
                // We know this is a power of 2, already tested separately, skip
                continue;
            }
            test_usize_not_p2.push(usize_int);
        }
        test_usize_not_p2
    }

    // all_but_power_of_two_usize, but as Strings
    #[fixture]
    fn all_but_power_of_two_strings(all_but_power_of_two_usize: Vec<usize>) -> Vec<String> {
        let mut test_uint_strings: Vec<String> = vec![];
        for val in all_but_power_of_two_usize {
            let val_str = val.to_string();
            test_uint_strings.push(val_str);
        }
        test_uint_strings
    }

    // Testing the value_parser() implementation for perf_buffer_bytes
    #[rstest]
    fn args_should_be_powers_of_two(power_of_two_strings: Vec<String>) {
        for val_string in power_of_two_strings {
            assert!(value_is_power_of_two(val_string.as_str()).is_ok())
        }
    }

    #[rstest]
    fn args_should_not_be_powers_of_two(all_but_power_of_two_strings: Vec<String>) {
        for non_p2_string in all_but_power_of_two_strings {
            let result = value_is_power_of_two(non_p2_string.as_str());
            assert!(result.is_err());
        }
    }
}<|MERGE_RESOLUTION|>--- conflicted
+++ resolved
@@ -364,13 +364,6 @@
             let folded = fold_profile(profile);
             let mut options: flamegraph::Options<'_> = flamegraph::Options::default();
             let data = folded.as_bytes();
-<<<<<<< HEAD
-            let profile_path = args.profile_name.unwrap_or_else(|| "flame.svg".into());
-            let f = File::create(&profile_path).unwrap();
-            match flamegraph::from_reader(&mut options, data, f) {
-                Ok(_) => {
-                    eprintln!("Flamegraph profile successfully written to {}", profile_path.to_string_lossy());
-=======
             let profile_name = args.profile_name.unwrap_or_else(|| "flame.svg".into());
             let profile_path = profile_path.join(profile_name);
             let f = File::create(&profile_path).unwrap();
@@ -380,7 +373,6 @@
                         "Flamegraph profile successfully written to {}",
                         profile_path.to_string_lossy()
                     );
->>>>>>> e0cb8923
                 }
                 Err(e) => {
                     error!("Failed generate flamegraph: {:?}", e);
@@ -392,15 +384,6 @@
             let proto = to_pprof(profile, procs, objs, &metadata_provider);
             proto.validate().unwrap();
             proto.profile().encode(&mut buffer).unwrap();
-<<<<<<< HEAD
-            let profile_path = args.profile_name.unwrap_or_else(|| "profile.pb".into());
-            let mut pprof_file =
-                File::create(&profile_path).unwrap();
-
-            match pprof_file.write_all(&buffer) {
-                Ok(_) => {
-                    eprintln!("Pprof profile successfully written to {}", profile_path.to_string_lossy());
-=======
             let profile_name = args.profile_name.unwrap_or_else(|| "profile.pb".into());
             let profile_path = profile_path.join(profile_name);
             let mut pprof_file = File::create(&profile_path).unwrap();
@@ -411,7 +394,6 @@
                         "Pprof profile successfully written to {}",
                         profile_path.to_string_lossy()
                     );
->>>>>>> e0cb8923
                 }
                 Err(e) => {
                     error!("Failed generate pprof: {:?}", e);
