#include "basic_types.h"

// Number of frames to walk per tail call iteration.
#define MAX_STACK_DEPTH_PER_PROGRAM 7
// Number of BPF tail calls that will be attempted.
#define MAX_TAIL_CALLS 19
// Maximum number of frames.
#define MAX_STACK_DEPTH 127
_Static_assert(MAX_TAIL_CALLS *MAX_STACK_DEPTH_PER_PROGRAM >= MAX_STACK_DEPTH,
               "enough iterations to traverse the whole stack");
// Number of unique stacks.
#define MAX_STACK_TRACES_ENTRIES 64000
// Number of items in the stack counts aggregation map.
#define MAX_STACK_COUNTS_ENTRIES 10240
// Maximum number of processes we are willing to track.
#define MAX_PROCESSES 5000
// Maximum number of memory mappings entries we can store in the LPM trie. This is shared across all
// the processes and assumes an average of 200 entries per process. These are LPM entries that in most
// cases will be higher than the number of mappings.
#define MAX_MAPPINGS MAX_PROCESSES * 200
// Binary search iterations to find unwind information.
#define MAX_BINARY_SEARCH_DEPTH 17
// Number of entries in the outer unwind map.
#define MAX_OUTER_UNWIND_MAP_ENTRIES 500

#define UNWIND_INFO_PAGE_BIT_LEN 16
#define UNWIND_INFO_PAGE_SIZE (1 << UNWIND_INFO_PAGE_BIT_LEN)
#define PREVIOUS_PAGE(address) (address - UNWIND_INFO_PAGE_SIZE)
_Static_assert(MAX_BINARY_SEARCH_DEPTH >= UNWIND_INFO_PAGE_BIT_LEN, "unwind table is big enough");
#define HIGH_PC_MASK 0x0000FFFFFFFF0000LLU
#define LOW_PC_MASK  0x000000000000FFFFLLU
#define HIGH_PC(addr) (addr & HIGH_PC_MASK)
#define LOW_PC(addr) (addr & LOW_PC_MASK)

#define MAX_EXECUTABLE_TO_PAGE_ENTRIES 500 * 1000

#define MAPPING_TYPE_FILE 0
#define MAPPING_TYPE_ANON 1
#define MAPPING_TYPE_VDSO 2


typedef struct {
  u64 executable_id;
  u64 file_offset;
} page_key_t;

typedef struct {
  u32 bucket_id;
  u32 low_index;
  u32 high_index;
} page_value_t;


// Values for dwarf expressions.
#define DWARF_EXPRESSION_UNKNOWN 0
#define DWARF_EXPRESSION_PLT1 1
#define DWARF_EXPRESSION_PLT2 2

// Values for the unwind table's CFA type.
#define CFA_TYPE_RBP 1
#define CFA_TYPE_RSP 2
#define CFA_TYPE_EXPRESSION 3
// Special values.
#define CFA_TYPE_END_OF_FDE_MARKER 4
#define CFA_TYPE_OFFSET_DID_NOT_FIT 5

// Values for the unwind table's frame pointer type.
#define RBP_TYPE_UNCHANGED 0
#define RBP_TYPE_OFFSET 1
#define RBP_TYPE_REGISTER 2
#define RBP_TYPE_EXPRESSION 3
// Special values.
#define RBP_TYPE_UNDEFINED_RETURN_ADDRESS 4
#define RBP_TYPE_OFFSET_DID_NOT_FIT 5

// Binary search error codes.
#define BINARY_SEARCH_DEFAULT 0xFABADAFABADAULL
#define BINARY_SEARCH_SHOULD_NEVER_HAPPEN 0xDEADBEEFDEADBEEFULL
#define BINARY_SEARCH_EXHAUSTED_ITERATIONS 0xBADFADBADFADBADULL

#define REQUEST_UNWIND_INFORMATION (1ULL << 63)
#define REQUEST_PROCESS_MAPPINGS (1ULL << 62)
#define REQUEST_REFRESH_PROCINFO (1ULL << 61)

#define ENABLE_STATS_PRINTING false

struct lightswitch_config_t {
  bool verbose_logging;
  bool use_ring_buffers;
  bool use_task_pt_regs_helper;
};

struct unwinder_stats_t {
  u64 total;
  u64 success_dwarf;
  u64 error_truncated;
  u64 error_unsupported_expression;
  u64 error_unsupported_frame_pointer_action;
  u64 error_unsupported_cfa_register;
  u64 error_previous_rsp_zero;
  u64 error_previous_rip_zero;
  u64 error_previous_rbp_zero;
  u64 error_should_never_happen;
  u64 error_mapping_not_found;
  u64 error_mapping_does_not_contain_pc;
  u64 error_page_not_found;
  u64 error_binary_search_exhausted_iterations;
  u64 error_sending_new_process_event;
  u64 error_cfa_offset_did_not_fit;
  u64 error_rbp_offset_did_not_fit;
  u64 error_failure_adding_stack;
  u64 bp_non_zero_for_bottom_frame;
  u64 vdso_encountered;
  u64 jit_encountered;
};

const volatile struct lightswitch_config_t lightswitch_config = {
    .verbose_logging = false,
    .use_ring_buffers = false,
    .use_task_pt_regs_helper = false,
};

const volatile u64 walltime_at_system_boot_ns = 0;

#define LOG(fmt, ...)                                                          \
  ({                                                                           \
    if (lightswitch_config.verbose_logging) {                                  \
      bpf_printk(fmt, ##__VA_ARGS__);                                          \
    }                                                                          \
  })

// Represents an executable mapping.
typedef struct {
  u64 executable_id;
  u64 load_address;
  u64 begin;
  u64 end;
  u32 type;
} mapping_t;

// Key for the longest prefix matching. This is defined
// in the kernel in struct bpf_lpm_trie_key.
struct exec_mappings_key {
  u32 prefix_len;
  u32 pid;
  u64 data;
};

// Prefix size in bits, excluding the prefix length.
#define PREFIX_LEN (sizeof(struct exec_mappings_key) - sizeof(u32)) * 8;

typedef struct __attribute__((packed)) {
  u16 pc_low;
  u8 cfa_type;
  u8 rbp_type;
  u16 cfa_offset;
  s16 rbp_offset;
} stack_unwind_row_t;

_Static_assert(sizeof(stack_unwind_row_t) == 8,
               "unwind row has the expected size");

// The addresses of a native stack trace.
typedef struct {
  u64 len;
  u64 addresses[MAX_STACK_DEPTH];
} native_stack_t;

typedef struct {
  int task_id;
  int pid;
  u64 collected_at;
} stack_key_t;

typedef struct {
<<<<<<< HEAD
  stack_key_t    stack_key;
  native_stack_t stack;
  native_stack_t kernel_stack;
} raw_stack_t;

typedef struct {
  raw_stack_t raw_stack;
=======
  native_stack_t    stack;
  stack_count_key_t stack_key;
} stack_sample_t;

typedef struct {
  stack_sample_t stack;
>>>>>>> 1dce0d5b

  unsigned long long ip;
  unsigned long long sp;
  unsigned long long bp;
  unsigned long long lr;
  int tail_calls;

} unwind_state_t;

enum event_type {
  EVENT_NEW_PROCESS = 1,
  EVENT_NEED_UNWIND_INFO = 2,
};

typedef struct {
  enum event_type type;
  int pid; // use right name here (tgid?)
  u64 address;
} Event;

enum program {
  PROGRAM_NATIVE_UNWINDER = 0,
};<|MERGE_RESOLUTION|>--- conflicted
+++ resolved
@@ -173,22 +173,13 @@
 } stack_key_t;
 
 typedef struct {
-<<<<<<< HEAD
   stack_key_t    stack_key;
   native_stack_t stack;
   native_stack_t kernel_stack;
-} raw_stack_t;
-
-typedef struct {
-  raw_stack_t raw_stack;
-=======
-  native_stack_t    stack;
-  stack_count_key_t stack_key;
 } stack_sample_t;
 
 typedef struct {
   stack_sample_t stack;
->>>>>>> 1dce0d5b
 
   unsigned long long ip;
   unsigned long long sp;
