// SPDX-License-Identifier: GPL-2.0-only
// Copyright 2022 The Parca Authors
// Copyright 2024 The Lightswitch Authors

#include "constants.h"
#include "vmlinux.h"
#include "profiler.h"
#include "shared_maps.h"
#include "shared_helpers.h"

#include <bpf/bpf_core_read.h>
#include <bpf/bpf_endian.h>
#include <bpf/bpf_helpers.h>
#include <bpf/bpf_tracing.h>

struct {
  __uint(type, BPF_MAP_TYPE_RINGBUF);
  __uint(max_entries, 256 * 1024 /* 256 KB */); // adjust max entries based on frequency on userspace -- todo
} stacks_rb SEC(".maps");

struct {
  __uint(type, BPF_MAP_TYPE_PERF_EVENT_ARRAY);
  __uint(key_size, sizeof(u32));
  __uint(value_size, sizeof(u32));
  // adjust max entries based on frequency on userspace - todo
} stacks SEC(".maps");

struct {
  __uint(type, BPF_MAP_TYPE_PERCPU_ARRAY);
  __uint(max_entries, 1);
  __type(key, u32);
  __type(value, unwind_state_t);
} heap SEC(".maps");


// Maps to store unwind information. There are 'outer' maps for every
// bucket size. The bucket sizes are defined in userspace and they'll
// determine how many unwind entries fit in the 'inner' BPF array maps

#define NEW_OUTER_MAP(__map_id)                         \
  struct {                                              \
    __uint(type, BPF_MAP_TYPE_HASH_OF_MAPS);            \
    __uint(max_entries, MAX_OUTER_UNWIND_MAP_ENTRIES);  \
    __type(key, u64);                                   \
    __type(value, u32);                                 \
  } outer_map_##__map_id SEC(".maps");

NEW_OUTER_MAP(0);
NEW_OUTER_MAP(1);
NEW_OUTER_MAP(2);
NEW_OUTER_MAP(3);
NEW_OUTER_MAP(4);
NEW_OUTER_MAP(5);
NEW_OUTER_MAP(6);
NEW_OUTER_MAP(7);
NEW_OUTER_MAP(8);
NEW_OUTER_MAP(9);
NEW_OUTER_MAP(10);
NEW_OUTER_MAP(11);
NEW_OUTER_MAP(12);

struct {
  __uint(type, BPF_MAP_TYPE_PROG_ARRAY);
  __uint(max_entries, 5);
  __type(key, u32);
  __type(value, u32);
} programs SEC(".maps");

struct {
  __uint(type, BPF_MAP_TYPE_PERF_EVENT_ARRAY);
  __uint(key_size, sizeof(u32));
  __uint(value_size, sizeof(u32));
  __uint(max_entries, 0);
} events SEC(".maps");

struct {
  __uint(type, BPF_MAP_TYPE_RINGBUF);
  __uint(max_entries, 256 * 1024 /* 256 KB */);
} events_rb SEC(".maps");

struct {
  __uint(type, BPF_MAP_TYPE_HASH);
  __uint(max_entries, MAX_EXECUTABLE_TO_PAGE_ENTRIES);
  __type(key, page_key_t);
  __type(value, page_value_t);
} executable_to_page SEC(".maps");

struct {
  __uint(type, BPF_MAP_TYPE_HASH);
  __uint(max_entries, MAX_PROCESSES);
  __type(key, Event);
  __type(value, bool);
} rate_limits SEC(".maps");


// Binary search the unwind table to find the row index containing the unwind
// information for a given program counter (pc) relative to the object file.
static __always_inline u64 find_offset_for_pc(void *inner_map, u16 pc_low, u64 left,
                              u64 right) {
  u64 found = BINARY_SEARCH_DEFAULT;

  // On kernels ~6.8 and greater the verifier fails with argument list too long. This did not use to
  // happen before and it's probably due to a regression in the way the verifier accounts for the explored
  // paths. I have tried many other things, such as two mid variables but that did not do it.
  // Perhaps unrolling the loop works is that the verifier doesn't have as many states to explore
  // per iteration.
  #pragma unroll
  for (int i = 0; i < MAX_BINARY_SEARCH_DEPTH; i++) {
    // TODO(javierhonduco): ensure that this condition is right as we use
    // unsigned values...
    if (left >= right) {
      LOG("\t.done");
      return found;
    }

    u32 mid = (left + right) / 2;

    stack_unwind_row_t *row = bpf_map_lookup_elem(inner_map, &mid);
    if (row == NULL) {
      return BINARY_SEARCH_DEFAULT;
    }

    if (row->pc_low <= pc_low) {
      found = mid;
      left = mid + 1;
    } else {
      right = mid;
    }
  }
  return BINARY_SEARCH_EXHAUSTED_ITERATIONS;
}

void* find_map_for_bucket(u32 bucket_id) {
  void *outer_map = NULL;

  if (bucket_id == 0) {
    outer_map = &outer_map_0;
  } else if (bucket_id == 1) {
    outer_map = &outer_map_1;
  } else if (bucket_id == 2) {
    outer_map = &outer_map_2;
  } else if (bucket_id == 3) {
    outer_map = &outer_map_3;
  } else if (bucket_id == 4) {
    outer_map = &outer_map_4;
  } else if (bucket_id == 5) {
    outer_map = &outer_map_5;
  } else if (bucket_id == 6) {
    outer_map = &outer_map_6;
  } else if (bucket_id == 7) {
    outer_map = &outer_map_7;
  } else if (bucket_id == 8) {
    outer_map = &outer_map_8;
  } else if (bucket_id == 9) {
    outer_map = &outer_map_9;
  } else if (bucket_id == 10) {
    outer_map = &outer_map_10;
  } else if (bucket_id == 11) {
    outer_map = &outer_map_11;
  } else if (bucket_id == 12) {
    outer_map = &outer_map_12;
  }

  return outer_map;
}

// Finds the shard information for a given pid and program counter. Optionally,
// and offset can be passed that will be filled in with the mapping's load
// address.
static __always_inline void*
find_page(mapping_t *mapping, u64 object_relative_pc, u64 *low_index, u64 *high_index) {
  page_key_t page_key = {
    .executable_id = mapping->executable_id,
    .file_offset = object_relative_pc,
  };

  page_value_t *found_page = bpf_map_lookup_elem(&executable_to_page, &page_key);

  if (found_page != NULL) {
    void *outer_map = find_map_for_bucket(found_page->bucket_id);
    if (outer_map == NULL) {
      return NULL;
    }

    void *inner_map = bpf_map_lookup_elem(outer_map, &mapping->executable_id);
    if (inner_map != NULL) {
      *low_index = found_page->low_index;
      *high_index = found_page->high_index;
      return inner_map;
    }
  }

  LOG("[error] could not find page for executable_id: %llx at file_offset: %llx", mapping->executable_id, object_relative_pc);
  bump_unwind_error_page_not_found();
  return NULL;
}

static __always_inline void send_event(Event *event, struct bpf_perf_event_data *ctx) {
  bool *is_rate_limited = bpf_map_lookup_elem(&rate_limits, event);
  if (is_rate_limited != NULL && *is_rate_limited) {
    LOG("[debug] send_event was rate limited");
    return;
  }

  int ret = 0;
  if (lightswitch_config.use_ring_buffers) {
    ret = bpf_ringbuf_output(&events_rb, event, sizeof(Event), 0);
  } else {
    ret = bpf_perf_event_output(ctx, &events, BPF_F_CURRENT_CPU, event, sizeof(Event));
  }
  if (ret < 0) {
    bump_unwind_error_sending_new_process_event();
  }

  LOG("[debug] event type %d sent", event->type);
  bool rate_limited = true;

  bpf_map_update_elem(&rate_limits, event, &rate_limited, BPF_ANY);
}

// The return address points as the the instruction at which execution
// will resume after returning from a function call, we need to get the
// previous instruction's address.
static __always_inline u64 previous_instruction_addr(u64 addr) {
#ifdef __TARGET_ARCH_x86
  // On x86 it's not possible to find the previous instruction address
  // without fully disassembling the whole executable from the start.
  // By substracting 1 byte, we make sure to fall within the previous
  // instruction.
  return addr - 1;
#elif __TARGET_ARCH_arm64
  return addr - 4;
#endif
}

#ifdef __TARGET_ARCH_x86
static __always_inline u64 remove_pac(u64 addr) {
  return addr;
}
#elif __TARGET_ARCH_arm64
// Arm64 supports pointer authentication, we need to remove the signatured during
// unwinding.
static __always_inline u64 remove_pac(u64 addr) {
  // The signature is stored in the top 55 - virtual address size bits [0], which
  // is typically 48 bytes, hence we need to clear the top 7 bits. Clearing 8 bits
  // as they are all the non-addressable anyways.
  // - [0]: https://docs.kernel.org/arch/arm64/pointer-authentication.html#basic-support
  addr &= 0x0000FFFFFFFFFFFF;
  return addr;
}
#endif

// Kernel addresses have the top bits set.
static __always_inline bool in_kernel(u64 ip) { return ip & (1UL << 63); }

// kthreads mm's is not set.
//
// We don't check for the return value of `retrieve_task_registers`, it's
// caller due the verifier not liking that code.
static __always_inline bool is_kthread() {
  struct task_struct *task = (struct task_struct *)bpf_get_current_task();
  if (task == NULL) {
    return false;
  }

  void *mm;
  int err = bpf_probe_read_kernel(&mm, 8, &task->mm);
  if (err) {
    LOG("[warn] bpf_probe_read_kernel failed with %d", err);
    return false;
  }

  return mm == NULL;
}

// avoid R0 invalid mem access 'scalar'
// Port of `task_pt_regs` in BPF.
static __always_inline bool retrieve_task_registers(u64 *ip, u64 *sp, u64 *bp, u64 *lr) {
  if (ip == NULL || sp == NULL || bp == NULL || lr == NULL) {
    return false;
  }

  int err;
  void *stack;

  struct task_struct *task = (struct task_struct *)bpf_get_current_task();
  if (task == NULL) {
    return false;
  }

  if (is_kthread()) {
    return false;
  }

  struct pt_regs *regs;

  if (lightswitch_config.use_task_pt_regs_helper) {
    regs = (struct pt_regs *) bpf_task_pt_regs(task);
  } else {
    err = bpf_probe_read_kernel(&stack, 8, &task->stack);
    if (err) {
      LOG("[warn] bpf_probe_read_kernel failed with %d", err);
      return false;
    }
    void *ptr = stack + THREAD_SIZE - TOP_OF_KERNEL_STACK_PADDING;
    regs = ((struct pt_regs *)ptr) - 1;
  }

  *ip = PT_REGS_IP_CORE(regs);
  *sp = PT_REGS_SP_CORE(regs);
  *bp = PT_REGS_FP_CORE(regs);
#ifdef __TARGET_ARCH_arm64
  *lr = PT_REGS_RET_CORE(regs);
#endif
  return true;
}

static __always_inline void add_stack(struct bpf_perf_event_data *ctx,
<<<<<<< HEAD
u64 pid_tgid,
unwind_state_t *unwind_state) {
  // Get the kernel stack
  int ret = bpf_get_stack(ctx, unwind_state->raw_stack.kernel_stack.addresses, MAX_STACK_DEPTH * sizeof(u64), 0);
  if (ret >= 0) {
    unwind_state->raw_stack.kernel_stack.len = ret / sizeof(u64);
  }
=======
                                      u64 pid_tgid,
                                      unwind_state_t *unwind_state) {
  stack_count_key_t *stack_key = &unwind_state->stack.stack_key;
>>>>>>> 1dce0d5b

  int per_process_id = pid_tgid >> 32;
  int per_thread_id = pid_tgid;

<<<<<<< HEAD
  unwind_state->raw_stack.stack_key.pid = per_process_id;
  unwind_state->raw_stack.stack_key.task_id = per_thread_id;

  u64 timestamp = bpf_ktime_get_boot_ns() + walltime_at_system_boot_ns;
  unwind_state->raw_stack.stack_key.collected_at = timestamp;

  if (lightswitch_config.use_ring_buffers) {
    ret = bpf_ringbuf_output(&stacks_rb, &(unwind_state->raw_stack), sizeof(raw_stack_t), 0);
  } else {
    ret = bpf_perf_event_output(ctx, &stacks, BPF_F_CURRENT_CPU, &(unwind_state->raw_stack), sizeof(raw_stack_t));
  }

  if (ret < 0) {
    bpf_printk("add_stack failed ret=%d, use_ring_buffers=", ret);
    bump_unwind_error_failure_adding_stack();
=======
  stack_key->pid = per_process_id;
  stack_key->task_id = per_thread_id;

  // Hash and add user stack.
  if (unwind_state->stack.stack.len >= 1) {
    u64 user_stack_id = hash_stack(&unwind_state->stack.stack);
    int err = bpf_map_update_elem(&stacks, &user_stack_id, &unwind_state->stack.stack,
                                  BPF_ANY);
    if (err == 0) {
      stack_key->user_stack_id = user_stack_id;
    } else {
      LOG("[error] failed to insert user stack: %d", err);
    }
  }

  // Walk, hash and add kernel stack.
  int ret = bpf_get_stack(ctx, unwind_state->stack.stack.addresses, MAX_STACK_DEPTH * sizeof(u64), 0);
  if (ret >= 0) {
    unwind_state->stack.stack.len = ret / sizeof(u64);
  }

  if (unwind_state->stack.stack.len >= 1) {
    u64 kernel_stack_id = hash_stack(&unwind_state->stack.stack);
    int err = bpf_map_update_elem(&stacks, &kernel_stack_id, &unwind_state->stack.stack,
                                  BPF_ANY);
    if (err == 0) {
      stack_key->kernel_stack_id = kernel_stack_id;
    } else {
      LOG("[error] failed to insert kernel stack: %d", err);
    }
  }

  // Insert aggregated stack.
  u64 zero = 0;
  u64 *count = bpf_map_lookup_or_try_init(&aggregated_stacks,
                                           &unwind_state->stack.stack_key, &zero);
  if (count) {
    __sync_fetch_and_add(count, 1);
>>>>>>> 1dce0d5b
  }
}


// The unwinding machinery lives here.
SEC("perf_event")
int dwarf_unwind(struct bpf_perf_event_data *ctx) {
  u64 pid_tgid = bpf_get_current_pid_tgid();
  int per_process_id = pid_tgid >> 32;
  int per_thread_id = pid_tgid;

  bool reached_bottom_of_stack = false;
  u64 zero = 0;

  unwind_state_t *unwind_state = bpf_map_lookup_elem(&heap, &zero);
  if (unwind_state == NULL) {
    LOG("unwind_state is NULL, should not happen");
    return 1;
  }

  for (int i = 0; i < MAX_STACK_DEPTH_PER_PROGRAM; i++) {
    // LOG("[debug] Within unwinding machinery loop");
<<<<<<< HEAD
    LOG("## frame: %d",unwind_state->raw_stack.stack.len);
=======
    LOG("## frame: %d", unwind_state->stack.stack.len);
>>>>>>> 1dce0d5b

    LOG("\tcurrent pc: %llx", unwind_state->ip);
    LOG("\tcurrent sp: %llx", unwind_state->sp);
    LOG("\tcurrent bp: %llx", unwind_state->bp);

    mapping_t *mapping = find_mapping(per_process_id, unwind_state->ip);

    if (mapping == NULL) {
      LOG("[error] no mapping found for pc %llx", unwind_state->ip);
      bump_unwind_error_mapping_not_found();
      return 1;
    }

    if (unwind_state->ip < mapping->begin || unwind_state->ip >= mapping->end) {
      LOG("[error] pc %llx not contained within begin: %llx end: %llx", unwind_state->ip, mapping->begin, mapping->end);
      bump_unwind_error_mapping_does_not_contain_pc();
      return 1;
    }

    if (mapping->type == MAPPING_TYPE_ANON) {
      LOG("JIT section, stopping");
      bump_unwind_jit_encountered();
      return 1;
    }

    if (mapping->type == MAPPING_TYPE_VDSO) {
      LOG("vDSO section");
      bump_unwind_vdso_encountered();
    }

    u64 object_relative_pc = unwind_state->ip - mapping->load_address;
    u64 object_relative_pc_high = HIGH_PC(object_relative_pc);
    u16 object_relative_pc_low = LOW_PC(object_relative_pc);

    u64 low_index = 0;
    u64 high_index = 0;
    void *inner = find_page(mapping, object_relative_pc_high, &low_index, &high_index);
    if (inner == NULL) {
      Event event = {
          .type = EVENT_NEED_UNWIND_INFO,
          .pid = per_process_id,
          // Assume 4KB pages, hence the offset within the page does not offer any
          // additional information to find the right memory mapping. This way the
          // rate limiting logic will work better due to the reduced cardinality of
          // the rate limiting key.
          .address = unwind_state->ip & PAGE_MASK,
      };
      send_event(&event, ctx);
      return 1;
    }

    u64 table_idx = find_offset_for_pc(inner, object_relative_pc_low, low_index, high_index);

    if (table_idx == BINARY_SEARCH_DEFAULT ||
        table_idx == BINARY_SEARCH_SHOULD_NEVER_HAPPEN ||
        table_idx == BINARY_SEARCH_EXHAUSTED_ITERATIONS) {

      bool in_previous_page = false;

      if (table_idx == BINARY_SEARCH_DEFAULT) {
        low_index -= 1;
        stack_unwind_row_t *previous_row = bpf_map_lookup_elem(inner, &low_index);
        if (previous_row != NULL && object_relative_pc > PREVIOUS_PAGE(object_relative_pc_high) + previous_row->pc_low) {
          table_idx = low_index;
          in_previous_page = true;
        }
      }

      if (!in_previous_page) {
        LOG("[error] binary search failed with %llx, pc: %llx", table_idx, unwind_state->ip);
        if (table_idx == BINARY_SEARCH_EXHAUSTED_ITERATIONS) {
          bump_unwind_error_binary_search_exhausted_iterations();
        }
        return 1;
      }
    }

    LOG("\t=> table_index: %d", table_idx);
    LOG("\t=> object relative pc: %llx", object_relative_pc);

    stack_unwind_row_t *row = bpf_map_lookup_elem(inner, &table_idx);
    if (row == NULL) {
      return 1;
    }

    u64 found_pc = object_relative_pc_high + row->pc_low;
    u8 found_cfa_type = row->cfa_type;
    u8 found_rbp_type = row->rbp_type;
    s16 found_cfa_offset = row->cfa_offset;
    s16 found_rbp_offset = row->rbp_offset;
    LOG("\tcfa type: %d, offset: %d (row pc: %llx)", found_cfa_type,
        found_cfa_offset, found_pc);

    if (found_cfa_type == CFA_TYPE_OFFSET_DID_NOT_FIT) {
      bump_unwind_error_cfa_offset_did_not_fit();
      return 1;
    }

    if (found_cfa_type == CFA_TYPE_END_OF_FDE_MARKER) {
      LOG("[info] pc %llx not contained in the unwind info, found marker",
          unwind_state->ip);
      reached_bottom_of_stack = true;
      break;
    }

    if (found_rbp_type == RBP_TYPE_OFFSET_DID_NOT_FIT) {
      bump_unwind_error_rbp_offset_did_not_fit();
      return 1;
    }

    if (found_rbp_type == RBP_TYPE_UNDEFINED_RETURN_ADDRESS) {
      LOG("[info] null return address, end of stack", unwind_state->ip);
      reached_bottom_of_stack = true;
      break;
    }

    // Add address to stack.
<<<<<<< HEAD
    u64 len =unwind_state->raw_stack.stack.len;
    // Appease the verifier.
    if (len >= 0 && len < MAX_STACK_DEPTH) {
     unwind_state->raw_stack.stack.addresses[len] = unwind_state->ip;
     unwind_state->raw_stack.stack.len++;
=======
    u64 len = unwind_state->stack.stack.len;
    // Appease the verifier.
    if (len >= 0 && len < MAX_STACK_DEPTH) {
      unwind_state->stack.stack.addresses[len] = unwind_state->ip;
      unwind_state->stack.stack.len++;
>>>>>>> 1dce0d5b
    }

    if (found_rbp_type == RBP_TYPE_REGISTER ||
        found_rbp_type == RBP_TYPE_EXPRESSION) {
      LOG("\t[error] frame pointer is %d (register or exp), bailing out",
          found_rbp_type);
      bump_unwind_error_unsupported_frame_pointer_action();
      return 1;
    }

    u64 previous_rsp = 0;
    if (found_cfa_type == CFA_TYPE_RBP) {
      previous_rsp = unwind_state->bp + found_cfa_offset;
    } else if (found_cfa_type == CFA_TYPE_RSP) {
      previous_rsp = unwind_state->sp + found_cfa_offset;
    } else if (found_cfa_type == CFA_TYPE_EXPRESSION) {
      if (found_cfa_offset == DWARF_EXPRESSION_UNKNOWN) {
        LOG("[unsup] CFA is an unsupported expression, bailing out");
        bump_unwind_error_unsupported_expression();
        return 1;
      }

      LOG("CFA expression found with id %d", found_cfa_offset);
      u64 threshold = 0;
      if (found_cfa_offset == DWARF_EXPRESSION_PLT1) {
        threshold = 11;
      } else if (found_cfa_offset == DWARF_EXPRESSION_PLT2) {
        threshold = 10;
      }

      if (threshold == 0) {
        bump_unwind_error_should_never_happen();
        return 1;
      }
      previous_rsp = unwind_state->sp + 8 +
                     ((((unwind_state->ip & 15) >= threshold)) << 3);
    } else {
      LOG("\t[unsup] register %d not valid (expected $rbp or $rsp)",
          found_cfa_type);
      bump_unwind_error_unsupported_cfa_register();
      return 1;
    }

    // TODO(javierhonduco): A possible check could be to see whether this value
    // is within the stack. This check could be quite brittle though, so if we
    // add it, it would be best to add it only during development.
    if (previous_rsp == 0) {
      LOG("[error] previous_rsp should not be zero.");
      bump_unwind_error_previous_rsp_zero();
      return 1;
    }

    // Set rbp register.
    u64 previous_rbp = 0;
    u64 previous_rbp_addr = previous_rsp + found_rbp_offset;

    if (found_rbp_type == RBP_TYPE_UNCHANGED) {
      previous_rbp = unwind_state->bp;
    } else {
      LOG("\t(bp_offset: %d, bp value stored at %llx)", found_rbp_offset,
          previous_rbp_addr);
      int ret =
          bpf_probe_read_user(&previous_rbp, 8, (void *)(previous_rbp_addr));
      if (ret != 0) {
        LOG("[error] previous_rbp should not be zero. This can mean "
            "that the read has failed %d.",
            ret);
        bump_unwind_error_previous_rbp_zero();
        return 1;
      }
    }

    u64 previous_rip = 0;
    u64 previous_rip_addr = 0;

#ifdef __TARGET_ARCH_x86
    // The return address is guaranteed to be 8 bytes ahead of
    // the previous stack pointer in x86_64.
    previous_rip_addr = previous_rsp - 8;
#endif

#ifdef __TARGET_ARCH_arm64
    // Special handling for leaf frame.
<<<<<<< HEAD
    if (unwind_state->raw_stack.stack.len == 0) {
=======
    if (unwind_state->stack.stack.len == 0) {
>>>>>>> 1dce0d5b
      previous_rip = unwind_state->lr;
    } else {
      // This is guaranteed by the Aarch64 ABI.
      previous_rip_addr = previous_rbp_addr + 8;
    }
#endif

    int err =
        bpf_probe_read_user(&previous_rip, 8, (void *)(previous_rip_addr));

    if (previous_rip == 0) {
      if (err == 0) {
        LOG("[warn] previous_rip=0, maybe this is a JIT segment?");
      } else {
        LOG("[error] previous_rip should not be zero. This can mean that the "
            "read failed, ret=%d while reading @ %llx.",
            err, previous_rip_addr);
        bump_unwind_error_previous_rip_zero();
      }
      return 1;
    }


    LOG("\tprevious ip: %llx (@ %llx)", previous_rip, previous_rip_addr);
    LOG("\tprevious sp: %llx", previous_rsp);
    // Set rsp and rip registers
    unwind_state->ip = previous_instruction_addr(remove_pac(previous_rip));
    unwind_state->sp = previous_rsp;
    // Set rbp
    LOG("\tprevious bp: %llx", previous_rbp);
    unwind_state->bp = previous_rbp;

    // Frame finished! :)
  }

  if (reached_bottom_of_stack) {
    // We've reached the bottom of the stack once we don't find an unwind
    // entry for the given program counter and the current frame pointer
    // is 0. As per the x86_64 ABI:
    //
    // From 3.4.1 Initial Stack and Register State
    // > %rbp The content of this register is unspecified at process
    // > initialization time, but the user code should mark the deepest
    // > stack frame by setting the frame pointer to zero.
    //
    // Note: the initial register state only applies to processes not to threads.
    //
    // https://refspecs.linuxbase.org/elf/x86_64-abi-0.99.pdf

    bool main_thread = per_process_id == per_thread_id;
    if (main_thread && unwind_state->bp != 0) {
      LOG("[error] Expected rbp to be 0 but found %llx, pc: %llx (Node.js is not well supported yet)", unwind_state->bp, unwind_state->ip);
      bump_unwind_bp_non_zero_for_bottom_frame();
    }

    LOG("======= reached bottom frame! =======");
    add_stack(ctx, pid_tgid, unwind_state);
    bump_unwind_success_dwarf();
    return 0;

<<<<<<< HEAD
  } else if (unwind_state->raw_stack.stack.len < MAX_STACK_DEPTH &&
=======
  } else if (unwind_state->stack.stack.len < MAX_STACK_DEPTH &&
>>>>>>> 1dce0d5b
             unwind_state->tail_calls < MAX_TAIL_CALLS) {
    LOG("Continuing walking the stack in a tail call, current tail %d",
        unwind_state->tail_calls);
    unwind_state->tail_calls++;
    bpf_tail_call(ctx, &programs, PROGRAM_NATIVE_UNWINDER);
  }

  // We couldn't get the whole stacktrace.
  LOG("Truncated stack, won't be sent");
  bump_unwind_error_truncated();
  return 0;
}

// Set up the initial unwinding state.
static __always_inline bool set_initial_state(unwind_state_t *unwind_state, bpf_user_pt_regs_t *regs) {
<<<<<<< HEAD
 unwind_state->raw_stack.stack.len = 0;
 unwind_state->raw_stack.kernel_stack.len = 0;
 unwind_state->tail_calls = 0;

 unwind_state->raw_stack.stack_key.pid = 0;
 unwind_state->raw_stack.stack_key.task_id = 0;
 unwind_state->raw_stack.stack_key.collected_at = 0;
=======
  unwind_state->stack.stack.len = 0;
  unwind_state->tail_calls = 0;

  unwind_state->stack.stack_key.pid = 0;
  unwind_state->stack.stack_key.task_id = 0;
  unwind_state->stack.stack_key.user_stack_id = 0;
  unwind_state->stack.stack_key.kernel_stack_id = 0;
>>>>>>> 1dce0d5b

  if (in_kernel(PT_REGS_IP(regs))) {
    if (!retrieve_task_registers(&unwind_state->ip, &unwind_state->sp, &unwind_state->bp, &unwind_state->lr)) {
      // in kernelspace, but failed, probs a kworker
      // todo: bump counter
      return false;
    }
  } else {
    // Currently executing userspace code.
    unwind_state->ip = PT_REGS_IP(regs);
    unwind_state->sp = PT_REGS_SP(regs);
    unwind_state->bp = PT_REGS_FP(regs);
    unwind_state->lr = remove_pac(PT_REGS_RET(regs));
  }

  return true;
}

SEC("perf_event")
int on_event(struct bpf_perf_event_data *ctx) {
  u64 pid_tgid = bpf_get_current_pid_tgid();
  int per_process_id = pid_tgid >> 32;

  // There's no point in checking for the swapper process.
  if (per_process_id == 0) {
    return 0;
  }

  // Discard kworkers.
  if (is_kthread()) {
    return 0;
  }

  if (process_is_known(per_process_id)) {
    bump_unwind_total();

    u32 zero = 0;
    unwind_state_t *profiler_state = bpf_map_lookup_elem(&heap, &zero);
    if (profiler_state == NULL) {
      LOG("[error] profiler state should never be NULL");
      return 0;
    }
    set_initial_state(profiler_state, &ctx->regs);

    bpf_tail_call(ctx, &programs, PROGRAM_NATIVE_UNWINDER);
    return 0;
  }

  Event event = {
      .type = EVENT_NEW_PROCESS,
      .pid = per_process_id,
  };
  send_event(&event, ctx);
  return 0;
}

char LICENSE[] SEC("license") = "Dual MIT/GPL";<|MERGE_RESOLUTION|>--- conflicted
+++ resolved
@@ -316,24 +316,17 @@
 }
 
 static __always_inline void add_stack(struct bpf_perf_event_data *ctx,
-<<<<<<< HEAD
 u64 pid_tgid,
 unwind_state_t *unwind_state) {
   // Get the kernel stack
-  int ret = bpf_get_stack(ctx, unwind_state->raw_stack.kernel_stack.addresses, MAX_STACK_DEPTH * sizeof(u64), 0);
+  int ret = bpf_get_stack(ctx, unwind_state->stack.kernel_stack.addresses, MAX_STACK_DEPTH * sizeof(u64), 0);
   if (ret >= 0) {
-    unwind_state->raw_stack.kernel_stack.len = ret / sizeof(u64);
-  }
-=======
-                                      u64 pid_tgid,
-                                      unwind_state_t *unwind_state) {
-  stack_count_key_t *stack_key = &unwind_state->stack.stack_key;
->>>>>>> 1dce0d5b
+    unwind_state->stack.kernel_stack.len = ret / sizeof(u64);
+  }
 
   int per_process_id = pid_tgid >> 32;
   int per_thread_id = pid_tgid;
 
-<<<<<<< HEAD
   unwind_state->raw_stack.stack_key.pid = per_process_id;
   unwind_state->raw_stack.stack_key.task_id = per_thread_id;
 
@@ -349,46 +342,6 @@
   if (ret < 0) {
     bpf_printk("add_stack failed ret=%d, use_ring_buffers=", ret);
     bump_unwind_error_failure_adding_stack();
-=======
-  stack_key->pid = per_process_id;
-  stack_key->task_id = per_thread_id;
-
-  // Hash and add user stack.
-  if (unwind_state->stack.stack.len >= 1) {
-    u64 user_stack_id = hash_stack(&unwind_state->stack.stack);
-    int err = bpf_map_update_elem(&stacks, &user_stack_id, &unwind_state->stack.stack,
-                                  BPF_ANY);
-    if (err == 0) {
-      stack_key->user_stack_id = user_stack_id;
-    } else {
-      LOG("[error] failed to insert user stack: %d", err);
-    }
-  }
-
-  // Walk, hash and add kernel stack.
-  int ret = bpf_get_stack(ctx, unwind_state->stack.stack.addresses, MAX_STACK_DEPTH * sizeof(u64), 0);
-  if (ret >= 0) {
-    unwind_state->stack.stack.len = ret / sizeof(u64);
-  }
-
-  if (unwind_state->stack.stack.len >= 1) {
-    u64 kernel_stack_id = hash_stack(&unwind_state->stack.stack);
-    int err = bpf_map_update_elem(&stacks, &kernel_stack_id, &unwind_state->stack.stack,
-                                  BPF_ANY);
-    if (err == 0) {
-      stack_key->kernel_stack_id = kernel_stack_id;
-    } else {
-      LOG("[error] failed to insert kernel stack: %d", err);
-    }
-  }
-
-  // Insert aggregated stack.
-  u64 zero = 0;
-  u64 *count = bpf_map_lookup_or_try_init(&aggregated_stacks,
-                                           &unwind_state->stack.stack_key, &zero);
-  if (count) {
-    __sync_fetch_and_add(count, 1);
->>>>>>> 1dce0d5b
   }
 }
 
@@ -411,12 +364,7 @@
 
   for (int i = 0; i < MAX_STACK_DEPTH_PER_PROGRAM; i++) {
     // LOG("[debug] Within unwinding machinery loop");
-<<<<<<< HEAD
-    LOG("## frame: %d",unwind_state->raw_stack.stack.len);
-=======
     LOG("## frame: %d", unwind_state->stack.stack.len);
->>>>>>> 1dce0d5b
-
     LOG("\tcurrent pc: %llx", unwind_state->ip);
     LOG("\tcurrent sp: %llx", unwind_state->sp);
     LOG("\tcurrent bp: %llx", unwind_state->bp);
@@ -533,19 +481,11 @@
     }
 
     // Add address to stack.
-<<<<<<< HEAD
-    u64 len =unwind_state->raw_stack.stack.len;
-    // Appease the verifier.
-    if (len >= 0 && len < MAX_STACK_DEPTH) {
-     unwind_state->raw_stack.stack.addresses[len] = unwind_state->ip;
-     unwind_state->raw_stack.stack.len++;
-=======
     u64 len = unwind_state->stack.stack.len;
     // Appease the verifier.
     if (len >= 0 && len < MAX_STACK_DEPTH) {
       unwind_state->stack.stack.addresses[len] = unwind_state->ip;
       unwind_state->stack.stack.len++;
->>>>>>> 1dce0d5b
     }
 
     if (found_rbp_type == RBP_TYPE_REGISTER ||
@@ -629,11 +569,8 @@
 
 #ifdef __TARGET_ARCH_arm64
     // Special handling for leaf frame.
-<<<<<<< HEAD
     if (unwind_state->raw_stack.stack.len == 0) {
-=======
     if (unwind_state->stack.stack.len == 0) {
->>>>>>> 1dce0d5b
       previous_rip = unwind_state->lr;
     } else {
       // This is guaranteed by the Aarch64 ABI.
@@ -694,11 +631,7 @@
     bump_unwind_success_dwarf();
     return 0;
 
-<<<<<<< HEAD
-  } else if (unwind_state->raw_stack.stack.len < MAX_STACK_DEPTH &&
-=======
   } else if (unwind_state->stack.stack.len < MAX_STACK_DEPTH &&
->>>>>>> 1dce0d5b
              unwind_state->tail_calls < MAX_TAIL_CALLS) {
     LOG("Continuing walking the stack in a tail call, current tail %d",
         unwind_state->tail_calls);
@@ -714,23 +647,13 @@
 
 // Set up the initial unwinding state.
 static __always_inline bool set_initial_state(unwind_state_t *unwind_state, bpf_user_pt_regs_t *regs) {
-<<<<<<< HEAD
- unwind_state->raw_stack.stack.len = 0;
- unwind_state->raw_stack.kernel_stack.len = 0;
+ unwind_state->stack.stack.len = 0;
+ unwind_state->stack.kernel_stack.len = 0;
  unwind_state->tail_calls = 0;
 
- unwind_state->raw_stack.stack_key.pid = 0;
- unwind_state->raw_stack.stack_key.task_id = 0;
- unwind_state->raw_stack.stack_key.collected_at = 0;
-=======
-  unwind_state->stack.stack.len = 0;
-  unwind_state->tail_calls = 0;
-
-  unwind_state->stack.stack_key.pid = 0;
-  unwind_state->stack.stack_key.task_id = 0;
-  unwind_state->stack.stack_key.user_stack_id = 0;
-  unwind_state->stack.stack_key.kernel_stack_id = 0;
->>>>>>> 1dce0d5b
+ unwind_state->stack.stack_key.pid = 0;
+ unwind_state->stack.stack_key.task_id = 0;
+ unwind_state->stack.stack_key.collected_at = 0;
 
   if (in_kernel(PT_REGS_IP(regs))) {
     if (!retrieve_task_registers(&unwind_state->ip, &unwind_state->sp, &unwind_state->bp, &unwind_state->lr)) {
