--- conflicted
+++ resolved
@@ -1186,19 +1186,7 @@
 
     pub fn setup_perf_events(&mut self) {
         let mut prog_fds = Vec::new();
-<<<<<<< HEAD
-        // TODO: The call to num_possible_cpus is afflicted by https://github.com/libbpf/libbpf/issues/103
-        // Seeing examples of hosts where the number of possible CPUs is not the actual number of
-        // online CPUs:
-        // $ cat /sys/devices/system/cpu/possible
-        // 0-7
-        // $ cat /sys/devices/system/cpu/online
-        // 0-3
-        // So we need the number of online, not possible CPUs, to avoid failures
-        for i in 0..num_possible_cpus().expect("get possible CPUs") {
-=======
         for i in get_online_cpus().expect("get online CPUs") {
->>>>>>> 215ed88b
             let perf_fd =
                 unsafe { setup_perf_event(i.try_into().unwrap(), self.sample_freq as u64) }
                     .expect("setup perf event");
