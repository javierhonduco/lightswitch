use prost::Message;
use std::collections::HashMap;
use std::sync::{Arc, Mutex};
use std::time::Duration;
use tracing::{debug, span, Level};

use crate::object::ExecutableId;
use crate::profile::raw_to_processed;
use crate::profile::{symbolize_profile, to_pprof};
use crate::profiler::AggregatedProfile;
use crate::profiler::AggregatedSample;
use crate::profiler::ObjectFileInfo;
use crate::profiler::ProcessInfo;
use crate::profiler::RawAggregatedProfile;

use lightswitch_metadata_provider::metadata_provider::ThreadSafeGlobalMetadataProvider;

pub trait Collector {
    fn collect(
        &mut self,
        profile: RawAggregatedProfile,
        procs: &HashMap<i32, ProcessInfo>,
        objs: &HashMap<ExecutableId, ObjectFileInfo>,
    );
    fn finish(
        &self,
    ) -> (
        AggregatedProfile,
        &HashMap<i32, ProcessInfo>,
        &HashMap<ExecutableId, ObjectFileInfo>,
    );
}

pub type ThreadSafeCollector = Arc<Mutex<Box<dyn Collector + Send>>>;

#[derive(Default)]
pub struct NullCollector {
    procs: HashMap<i32, ProcessInfo>,
    objs: HashMap<ExecutableId, ObjectFileInfo>,
}

impl NullCollector {
    pub fn new() -> Self {
        Self::default()
    }
}

/// Discards the profile, useful for testing.
impl Collector for NullCollector {
    fn collect(
        &mut self,
        _profile: RawAggregatedProfile,
        _procs: &HashMap<i32, ProcessInfo>,
        _objs: &HashMap<ExecutableId, ObjectFileInfo>,
    ) {
    }

    fn finish(
        &self,
    ) -> (
        AggregatedProfile,
        &HashMap<i32, ProcessInfo>,
        &HashMap<ExecutableId, ObjectFileInfo>,
    ) {
        (AggregatedProfile::new(), &self.procs, &self.objs)
    }
}

#[derive(Default)]
pub struct StreamingCollector {
    local_symbolizer: bool,
    pprof_ingest_url: String,
    timeout: Duration,
    procs: HashMap<i32, ProcessInfo>,
    objs: HashMap<ExecutableId, ObjectFileInfo>,
    metadata_provider: ThreadSafeGlobalMetadataProvider,
}

impl StreamingCollector {
<<<<<<< HEAD
    pub fn new(
        pprof_ingest_url: &str,
        metadata_provider: ThreadSafeGlobalMetadataProvider,
    ) -> Self {
=======
    pub fn new(local_symbolizer: bool, pprof_ingest_url: &str) -> Self {
>>>>>>> 0be9112c
        Self {
            local_symbolizer,
            pprof_ingest_url: pprof_ingest_url.into(),
            timeout: Duration::from_secs(30),
            metadata_provider,
            ..Default::default()
        }
    }
}

/// POSTs the pprof formatted profiles to the given url.
impl Collector for StreamingCollector {
    fn collect(
        &mut self,
        profile: RawAggregatedProfile,
        procs: &HashMap<i32, ProcessInfo>,
        objs: &HashMap<ExecutableId, ObjectFileInfo>,
    ) {
        let _span = span!(Level::DEBUG, "StreamingCollector.finish").entered();

<<<<<<< HEAD
        let symbolized_profile = symbolize_profile(&profile, procs, objs);
        let pprof_builder = to_pprof(symbolized_profile, procs, objs, &self.metadata_provider);
=======
        let mut profile = raw_to_processed(&profile, procs, objs);
        if self.local_symbolizer {
            profile = symbolize_profile(&profile, procs, objs);
        }

        let pprof_builder = to_pprof(profile, procs, objs);
>>>>>>> 0be9112c
        let pprof = pprof_builder.profile();

        let client_builder = reqwest::blocking::Client::builder().timeout(self.timeout);
        let client = client_builder.build().unwrap();
        let response = client
            .post(self.pprof_ingest_url.clone())
            .body(pprof.encode_to_vec())
            .send();

        tracing::debug!("http response: {:?}", response);
    }

    fn finish(
        &self,
    ) -> (
        AggregatedProfile,
        &HashMap<i32, ProcessInfo>,
        &HashMap<ExecutableId, ObjectFileInfo>,
    ) {
        (AggregatedProfile::new(), &self.procs, &self.objs)
    }
}

#[derive(Default)]
pub struct AggregatorCollector {
    profiles: Vec<AggregatedProfile>,
    procs: HashMap<i32, ProcessInfo>,
    objs: HashMap<ExecutableId, ObjectFileInfo>,
}

impl AggregatorCollector {
    pub fn new() -> Self {
        Self::default()
    }
}

/// Aggregates the samples in memory, which might be acceptable when profiling for short amounts of time.
impl Collector for AggregatorCollector {
    fn collect(
        &mut self,
        raw_profile: RawAggregatedProfile,
        procs: &HashMap<i32, ProcessInfo>,
        objs: &HashMap<ExecutableId, ObjectFileInfo>,
    ) {
        self.profiles
            .push(raw_to_processed(&raw_profile, procs, objs));

        for (k, v) in procs {
            self.procs.insert(*k, v.clone());
        }

        for (object_id, object_file_info) in objs {
            self.objs.insert(*object_id, object_file_info.clone());
        }
    }

    fn finish(
        &self,
    ) -> (
        AggregatedProfile,
        &HashMap<i32, ProcessInfo>,
        &HashMap<ExecutableId, ObjectFileInfo>,
    ) {
        let _span = span!(Level::DEBUG, "AggregatorCollector.finish").entered();

        let mut samples_count = HashMap::new();
        for profile in &self.profiles {
            for sample in profile {
                let sample_without_count = AggregatedSample {
                    count: 0,
                    ustack: sample.ustack.clone(),
                    kstack: sample.kstack.clone(),
                    ..*sample
                };
                *samples_count.entry(sample_without_count).or_insert(0) += sample.count
            }
        }

        debug!("found {} unique samples", samples_count.len());
        let profile = samples_count
            .iter()
            .map(|(sample, count)| AggregatedSample {
                count: *count,
                ustack: sample.ustack.clone(),
                kstack: sample.kstack.clone(),
                ..*sample
            })
            .collect();

        (profile, &self.procs, &self.objs)
    }
}<|MERGE_RESOLUTION|>--- conflicted
+++ resolved
@@ -77,14 +77,11 @@
 }
 
 impl StreamingCollector {
-<<<<<<< HEAD
     pub fn new(
-        pprof_ingest_url: &str,
-        metadata_provider: ThreadSafeGlobalMetadataProvider,
+      local_symbolizer: bool,
+      pprof_ingest_url: &str,
+      metadata_provider: ThreadSafeGlobalMetadataProvider
     ) -> Self {
-=======
-    pub fn new(local_symbolizer: bool, pprof_ingest_url: &str) -> Self {
->>>>>>> 0be9112c
         Self {
             local_symbolizer,
             pprof_ingest_url: pprof_ingest_url.into(),
@@ -105,17 +102,12 @@
     ) {
         let _span = span!(Level::DEBUG, "StreamingCollector.finish").entered();
 
-<<<<<<< HEAD
-        let symbolized_profile = symbolize_profile(&profile, procs, objs);
-        let pprof_builder = to_pprof(symbolized_profile, procs, objs, &self.metadata_provider);
-=======
         let mut profile = raw_to_processed(&profile, procs, objs);
         if self.local_symbolizer {
             profile = symbolize_profile(&profile, procs, objs);
         }
 
-        let pprof_builder = to_pprof(profile, procs, objs);
->>>>>>> 0be9112c
+        let pprof_builder = to_pprof(profile, procs, objs, &self.metadata_provider);
         let pprof = pprof_builder.profile();
 
         let client_builder = reqwest::blocking::Client::builder().timeout(self.timeout);
