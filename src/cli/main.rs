use core::str;
use std::error::Error;
use std::fs::File;
use std::io::IsTerminal;
use std::io::Write;
use std::panic;
use std::path::PathBuf;
use std::sync::{Arc, Mutex};
use std::thread;
use std::time::Duration;

use clap::Parser;
use crossbeam_channel::bounded;
use crossbeam_channel::tick;
use inferno::flamegraph;
use lightswitch::collector::{AggregatorCollector, Collector, NullCollector, StreamingCollector};
use lightswitch::debug_info::DebugInfoManager;
use nix::unistd::Uid;
use prost::Message;
use tracing::{debug, error, info, Level};
use tracing_subscriber::fmt::format::FmtSpan;
use tracing_subscriber::FmtSubscriber;

use lightswitch_capabilities::system_info::SystemInfo;
use lightswitch_metadata::metadata_provider::{
    GlobalMetadataProvider, ThreadSafeGlobalMetadataProvider,
};

use lightswitch::debug_info::{
    DebugInfoBackendFilesystem, DebugInfoBackendNull, DebugInfoBackendRemote,
};
use lightswitch::kernel::kernel_build_id;
use lightswitch::profile::symbolize_profile;
use lightswitch::profile::{fold_profile, to_pprof};
use lightswitch::profiler::{Profiler, ProfilerConfig};
use lightswitch::unwind_info::compact_unwind_info;
use lightswitch::unwind_info::CompactUnwindInfoBuilder;
use lightswitch_object::kernel::kaslr_offset;
use lightswitch_object::ObjectFile;

mod args;
mod killswitch;
mod validators;

use crate::args::CliArgs;
use crate::args::Commands;
use crate::args::DebugInfoBackend;
use crate::args::LoggingLevel;
use crate::args::ProfileFormat;
use crate::args::ProfileSender;
use crate::args::Symbolizer;
use crate::killswitch::KillSwitch;

const DEFAULT_SERVER_URL: &str = "http://localhost:4567";
static KILLSWITCH_POLL_INTERVAL: Duration = Duration::from_secs(5);

/// Exit the main thread if any thread panics. We prefer this behaviour because pretty much every
/// thread is load bearing for the correct functioning.
fn panic_thread_hook() {
    let orig_hook = panic::take_hook();
    panic::set_hook(Box::new(move |panic_info| {
        orig_hook(panic_info);
        std::process::exit(1);
    }));
}

/// Starts `parking_lot`'s deadlock detector.
fn start_deadlock_detector() {
    std::thread::spawn(move || loop {
        std::thread::sleep(std::time::Duration::from_secs(1));
        for deadlock in parking_lot::deadlock::check_deadlock() {
            for deadlock in deadlock {
                eprintln!(
                    "Found a deadlock! {}: {:?}",
                    deadlock.thread_id(),
                    deadlock.backtrace()
                );
            }
        }
    });
}

fn main() -> Result<(), Box<dyn Error>> {
    panic_thread_hook();
    let args = CliArgs::parse();
    if args.enable_deadlock_detector {
        start_deadlock_detector();
    }

    let subscriber = FmtSubscriber::builder()
        .with_max_level(match args.logging {
            LoggingLevel::Trace => Level::TRACE,
            LoggingLevel::Debug => Level::DEBUG,
            LoggingLevel::Info => Level::INFO,
            LoggingLevel::Warn => Level::WARN,
            LoggingLevel::Error => Level::ERROR,
        })
        .with_span_events(FmtSpan::ENTER | FmtSpan::CLOSE)
        .with_ansi(std::io::stdout().is_terminal())
        .finish();

    tracing::subscriber::set_global_default(subscriber).expect("setting default subscriber failed");

    match args.command {
        None => {} // record profiles by default
        Some(Commands::ObjectInfo { path }) => {
            show_object_file_info(&path);
            return Ok(());
        }
        Some(Commands::ShowUnwind { path }) => {
            show_unwind_info(&path);
            return Ok(());
        }
        Some(Commands::SystemInfo) => {
            println!("- system info: {:?}", SystemInfo::new());
            println!("- kernel build id: {:?}", kernel_build_id());
            if let Ok(aslr_offset) = kaslr_offset() {
                println!("- kernel ASLR offset: 0x{:x}", aslr_offset);
            }

            return Ok(());
        }
    }

    if !Uid::current().is_root() {
        error!("root permissions are required to run lightswitch");
        std::process::exit(1);
    }

    let Ok(system_info) = SystemInfo::new() else {
        error!("Failed to detect system info!");
        std::process::exit(1)
    };

    if !system_info.has_minimal_requirements() {
        error!("Some start up requirements could not be met!");
        error!("system_info = {:?}", system_info);
        std::process::exit(1);
    }

    let killswitch = KillSwitch::new(args.killswitch_path_override, args.unsafe_start);
    if killswitch.enabled() {
        info!(
            "Killswitch enabled, exiting. \
            Override the killsitch using the --unsafe-start \
            flag if you are sure you want to proceed."
        );
        return Ok(());
    }

    let server_url = args.server_url.unwrap_or(DEFAULT_SERVER_URL.into());
    debug!("server url: {}, token: {:?}", server_url, args.token);

    let metadata_provider: ThreadSafeGlobalMetadataProvider =
        Arc::new(Mutex::new(GlobalMetadataProvider::default()));

    let collector: Arc<Mutex<Box<dyn Collector + Send>>> =
        Arc::new(Mutex::new(match args.sender {
            ProfileSender::None => Box::new(NullCollector::new()),
            ProfileSender::LocalDisk => Box::new(AggregatorCollector::new()),
            ProfileSender::Remote => Box::new(StreamingCollector::new(
                args.token.clone(),
                args.symbolizer == Symbolizer::Local,
                &server_url,
                ProfilerConfig::default().session_duration,
                args.sample_freq,
                metadata_provider.clone(),
            )),
        }));

    let debug_info_manager: Box<dyn DebugInfoManager> = match args.debug_info_backend {
        DebugInfoBackend::None => Box::new(DebugInfoBackendNull {}),
        DebugInfoBackend::Copy => Box::new(DebugInfoBackendFilesystem {
            path: PathBuf::from("/tmp"),
        }),
        DebugInfoBackend::Remote => Box::new(DebugInfoBackendRemote::new(
            args.token,
            server_url,
            Duration::from_millis(500),
            Duration::from_secs(15),
        )?),
    };

    let use_ring_buffers =
        !args.force_perf_buffer && system_info.available_bpf_features.has_ring_buf;

    let profiler_config = ProfilerConfig {
        cache_dir_base: args.cache_dir_base,
        libbpf_debug: args.libbpf_debug,
        bpf_logging: args.bpf_logging,
        duration: args.duration,
        sample_freq: args.sample_freq,
        perf_buffer_bytes: args.perf_buffer_bytes,
        mapsize_info: args.mapsize_info,
        mapsize_stacks: args.mapsize_stacks,
        mapsize_aggregated_stacks: args.mapsize_aggregated_stacks,
        mapsize_rate_limits: args.mapsize_rate_limits,
        exclude_self: args.exclude_self,
        debug_info_manager,
        max_native_unwind_info_size_mb: args.max_native_unwind_info_size_mb,
        use_ring_buffers,
        ..Default::default()
    };

    let (stop_signal_sender, stop_signal_receive) = bounded(1);
    let profiler_stop_signal_sender = stop_signal_sender.clone();
    ctrlc::set_handler(move || {
        info!("received Ctrl+C, stopping...");
        let _ = profiler_stop_signal_sender.send(());
    })
    .expect("Error setting Ctrl-C handler");

<<<<<<< HEAD
    let mut p: Profiler = Profiler::new(
        profiler_config,
        stop_signal_receive,
        metadata_provider.clone(),
    );
=======
    // Start a thread to stop the profiler if the killswitch is enabled
    let killswitch_ticker = tick(KILLSWITCH_POLL_INTERVAL);
    let killswitch_poll_thread = thread::Builder::new().name("killswitch-poll-thread".to_string());
    let _ = killswitch_poll_thread.spawn(move || loop {
        if killswitch_ticker.recv().is_ok() && killswitch.enabled() {
            info!("killswitch detected. Sending stop signal to profiler.");
            let _ = stop_signal_sender.send(());
            break;
        }
    });

    let mut p: Profiler = Profiler::new(profiler_config, stop_signal_receive);
>>>>>>> 3cbfb699
    p.profile_pids(args.pids);
    let profile_duration = p.run(collector.clone());

    let collector = collector.lock().unwrap();
    let (mut profile, procs, objs) = collector.finish();

    // If we need to send the profile to the backend there's nothing else to do.
    match args.sender {
        ProfileSender::Remote | ProfileSender::None => {
            return Ok(());
        }
        _ => {}
    }

    // Otherwise let's symbolize the profile and write it to disk.
    if args.symbolizer == Symbolizer::Local {
        info!("Symbolizing profile...");
        profile = symbolize_profile(&profile, procs, objs);
    }

    let profile_path = args.profile_path.unwrap_or(PathBuf::from(""));

    match args.profile_format {
        ProfileFormat::FlameGraph => {
            let folded = fold_profile(profile);
            let mut options: flamegraph::Options<'_> = flamegraph::Options::default();
            let data = folded.as_bytes();
            let profile_name = args.profile_name.unwrap_or_else(|| "flame.svg".into());
            let profile_path = profile_path.join(profile_name);
            let f = File::create(&profile_path).unwrap();
            match flamegraph::from_reader(&mut options, data, f) {
                Ok(_) => {
                    eprintln!(
                        "Flamegraph profile successfully written to {}",
                        profile_path.to_string_lossy()
                    );
                }
                Err(e) => {
                    error!("Failed generate flamegraph: {:?}", e);
                }
            }
        }
        ProfileFormat::Pprof => {
            let mut buffer = Vec::new();
            let pprof_profile = to_pprof(
                profile,
                procs,
                objs,
                &metadata_provider,
                profile_duration,
                args.sample_freq,
            );
            pprof_profile.encode(&mut buffer).unwrap();
            let profile_name = args.profile_name.unwrap_or_else(|| "profile.pb".into());
            let profile_path = profile_path.join(profile_name);
            let mut pprof_file = File::create(&profile_path).unwrap();

            match pprof_file.write_all(&buffer) {
                Ok(_) => {
                    eprintln!(
                        "Pprof profile successfully written to {}",
                        profile_path.to_string_lossy()
                    );
                }
                Err(e) => {
                    error!("Failed generate pprof: {:?}", e);
                }
            }
        }
        ProfileFormat::None => {
            // Do nothing
        }
    }

    Ok(())
}

fn show_unwind_info(path: &str) {
    let unwind_info = compact_unwind_info(path).unwrap();
    for compact_row in unwind_info {
        let pc = compact_row.pc;
        let cfa_type = compact_row.cfa_type;
        let rbp_type = compact_row.rbp_type;
        let cfa_offset = compact_row.cfa_offset;
        let rbp_offset = compact_row.rbp_offset;
        println!(
            "pc: {:x} cfa_type: {:<2} rbp_type: {:<2} cfa_offset: {:<4} rbp_offset: {:<4}",
            pc, cfa_type as u8, rbp_type as u8, cfa_offset, rbp_offset
        );
    }
}

fn show_object_file_info(path: &str) {
    let object_file = ObjectFile::new(&PathBuf::from(path)).unwrap();
    println!("- build id: {:?}", object_file.build_id());
    if let Ok(executable_id) = object_file.build_id().id() {
        println!("- executable id: 0x{}", executable_id);
    }
    let unwind_info = CompactUnwindInfoBuilder::with_callback(path, |_| {});
    println!("- unwind info: {:?}", unwind_info.unwrap().process());
    println!("- go: {:?}", object_file.is_go());
    println!("- dynamic: {:?}", object_file.is_dynamic());
    println!("- load segments: {:?}", object_file.elf_load_segments());
}

#[cfg(test)]
mod tests {
    use super::*;

    use assert_cmd::Command;
    use clap::Parser;
    use rstest::rstest;

    #[test]
    fn verify_cli() {
        use clap::CommandFactory;
        CliArgs::command().debug_assert()
    }

    #[test]
    fn cli_help() {
        let mut cmd = Command::cargo_bin(env!("CARGO_PKG_NAME")).unwrap();

        cmd.arg("--help");
        cmd.assert().success();
        let actual = String::from_utf8(cmd.unwrap().stdout).unwrap();
        insta::assert_yaml_snapshot!(actual, @r#""Usage: lightswitch [OPTIONS] [COMMAND]\n\nCommands:\n  object-info  \n  show-unwind  \n  system-info  \n  help         Print this message or the help of the given subcommand(s)\n\nOptions:\n      --pids <PIDS>\n          Specific PIDs to profile\n\n  -D, --duration <DURATION>\n          How long this agent will run in seconds\n          \n          [default: 18446744073709551615]\n\n      --libbpf-debug\n          Enable libbpf logs. This includes the BPF verifier output\n\n      --bpf-logging\n          Enable BPF programs logging\n\n      --logging <LOGGING>\n          Set lightswitch's logging level\n          \n          [default: info]\n          [possible values: trace, debug, info, warn, error]\n\n      --sample-freq <SAMPLE_FREQ_IN_HZ>\n          Per-CPU Sampling Frequency in Hz\n          \n          [default: 19]\n\n      --profile-format <PROFILE_FORMAT>\n          Output file for Flame Graph in SVG format\n          \n          [default: flame-graph]\n          [possible values: none, flame-graph, pprof]\n\n      --profile-path <PROFILE_PATH>\n          Path for the generated profile\n\n      --profile-name <PROFILE_NAME>\n          Name for the generated profile\n\n      --sender <SENDER>\n          Where to write the profile\n          \n          [default: local-disk]\n\n          Possible values:\n          - none:       Discard the profile. Used for kernel tests\n          - local-disk\n          - remote\n\n      --server-url <SERVER_URL>\n          \n\n      --token <TOKEN>\n          \n\n      --perf-buffer-bytes <PERF_BUFFER_BYTES>\n          Size of each profiler perf buffer, in bytes (must be a power of 2)\n          \n          [default: 524288]\n\n      --mapsize-info\n          Print eBPF map sizes after creation\n\n      --mapsize-stacks <MAPSIZE_STACKS>\n          max number of individual stacks to capture before aggregation\n          \n          [default: 100000]\n\n      --mapsize-aggregated-stacks <MAPSIZE_AGGREGATED_STACKS>\n          max number of unique stacks after aggregation\n          \n          [default: 10000]\n\n      --mapsize-rate-limits <MAPSIZE_RATE_LIMITS>\n          max number of rate limit entries\n          \n          [default: 5000]\n\n      --exclude-self\n          Do not profile the profiler (myself)\n\n      --symbolizer <SYMBOLIZER>\n          [default: local]\n          [possible values: local, none]\n\n      --debug-info-backend <DEBUG_INFO_BACKEND>\n          [default: none]\n          [possible values: none, copy, remote]\n\n      --max-native-unwind-info-size-mb <MAX_NATIVE_UNWIND_INFO_SIZE_MB>\n          approximate max size in megabytes used for the BPF maps that hold unwind information\n          \n          [default: 2147483647]\n\n      --enable-deadlock-detector\n          enable parking_lot's deadlock detector\n\n      --cache-dir-base <CACHE_DIR_BASE>\n          [default: /tmp]\n\n      --killswitch-path-override <KILLSWITCH_PATH_OVERRIDE>\n          Override the default path to the killswitch file (/tmp/lighswitch/killswitch) which prevents the profiler from starting\n\n      --unsafe-start\n          Force the profiler to start even if the system killswitch is enabled\n\n      --force-perf-buffer\n          force perf buffers even if ring buffers can be used\n\n  -h, --help\n          Print help (see a summary with '-h')\n""#);
    }

    #[rstest]
    // The case tuples are: (string frequency to try, error string - if expected )
    #[case::prime_19("19", "")]
    #[case::non_prime_20(
        "20",
        "Sample frequency 20 is not prime - use 19 (before) or 23 (after) instead"
    )]
    #[case::non_prime_out_of_range1010("1010", "sample frequency not in allowed range")]
    #[trace]
    fn sample_freq_successes(#[case] desired_freq: String, #[case] expected_msg: String) {
        let execname = env!("CARGO_PKG_NAME");
        let argname = "--sample-freq";
        let baseargs = vec![execname, argname];

        let mut myargs = baseargs.clone();
        myargs.push(desired_freq.as_str());
        let result = CliArgs::try_parse_from(myargs.iter());
        match result {
            Ok(config) => {
                assert_eq!(config.sample_freq, desired_freq.parse::<u64>().unwrap());
            }
            Err(err) => {
                let actual_message = err.to_string();
                assert!(actual_message.contains(expected_msg.as_str()));
            }
        }
    }
}<|MERGE_RESOLUTION|>--- conflicted
+++ resolved
@@ -210,13 +210,12 @@
     })
     .expect("Error setting Ctrl-C handler");
 
-<<<<<<< HEAD
     let mut p: Profiler = Profiler::new(
         profiler_config,
         stop_signal_receive,
         metadata_provider.clone(),
     );
-=======
+
     // Start a thread to stop the profiler if the killswitch is enabled
     let killswitch_ticker = tick(KILLSWITCH_POLL_INTERVAL);
     let killswitch_poll_thread = thread::Builder::new().name("killswitch-poll-thread".to_string());
@@ -229,7 +228,7 @@
     });
 
     let mut p: Profiler = Profiler::new(profiler_config, stop_signal_receive);
->>>>>>> 3cbfb699
+
     p.profile_pids(args.pids);
     let profile_duration = p.run(collector.clone());
 
